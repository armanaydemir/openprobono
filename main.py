#fastapi implementation
import os
import uuid
<<<<<<< HEAD
import firebase_admin
from typing import Annotated
from fastapi import Body, FastAPI
from firebase_admin import credentials, firestore
from pydantic import BaseModel
from serpapi.google_search import GoogleSearch
from bot import opb_bot, youtube_bot, db_bot, db_query, db_retrieve, db_flare
from json import loads
from os import environ

firebase_config = loads(environ["Firebase"])
cred = credentials.Certificate(firebase_config)
=======
from typing import Annotated

import firebase_admin
from fastapi import Body, FastAPI
from firebase_admin import credentials, firestore

from bot import BotRequest, opb_bot, youtube_bot

#Reread Supervisor's configuration file and restart the service by running these commands:
#  sudo supervisorctl reread
#  sudo supervisorctl update

#  sudo supervisorctl status
#  sudo supervisorctl restart fastapi-app

#where to change nginx config
#  /etc/nginx/sites-available/fastapi-app

#Test that the configuration file is OK and restart NGINX:
#  sudo nginx -t
#  sudo systemctl restart nginx


cred = credentials.Certificate("../../creds.json")
>>>>>>> c1e9fb94
firebase_admin.initialize_app(cred)
db = firestore.client()
# opb bot db root path has api prefix
root_path = 'api_'

# manually set api key for now
OPENAI_API_KEY = db.collection("third_party_api_keys").document("openai").get().to_dict()['key']
os.environ["OPENAI_API_KEY"] = OPENAI_API_KEY

def get_uuid_id():
    return str(uuid.uuid4())

def store_conversation(r: BotRequest, output):
    human = r.history[-1][0]
    ai = output
    t = firestore.SERVER_TIMESTAMP
    if(r.session is None or r.session == ""):
        r.session = get_uuid_id()
    data = {"human": human, "ai": ai, 'user_prompt': r.user_prompt, 'message_prompt': r.message_prompt, 'tools': r.tools, 'youtube_urls': r.youtube_urls, 'timestamp': t, 'api_key': r.api_key, "bot_id":r.bot_id}
    db.collection(root_path + "conversations").document(r.session).collection('conversations').document("msg" + str(len(r.history))).set(data)
    db.collection(root_path + "conversations").document(r.session).set({"last_message_timestamp": t}, merge=True)

def create_bot(r: BotRequest):
    data = {'user_prompt': r.user_prompt, 'message_prompt': r.message_prompt, 'youtube_urls': r.youtube_urls, 'tools': r.tools, 'timestamp':  firestore.SERVER_TIMESTAMP}
    db.collection("all_bots").document(r.bot_id).set(data)

def load_bot(bot_id):
    bot = db.collection("all_bots").document(bot_id).get()
    if(bot.exists):
        return bot.to_dict()
    else:
        return None

#checks api key, determines which to call (youtube or opb, eventually will be all together)
def process(r: BotRequest):
    #if api key is valid (TODO: change this to a real api key check)
    if(r.api_key == 'xyz' or r.api_key == 'gradio' or r.api_key == 'deniz_key'):
        try:
            warn = ""
            #if bot_id is not provided, create a new bot id
            if r.bot_id is None or r.bot_id == "":
                r.bot_id = get_uuid_id()
                create_bot(r)
            #if bot_id is provided, load the bot
            else:
                bot = load_bot(r.bot_id)
                #if bot is not found, create a new bot
                if(bot is None):
                    return {"message": "Failure: No bot found with bot id: " + r.bot_id}
                #else load bot settings
                else:
                    #if user_prompt or youtube_urls are provided, warn user that they are being ignored
                    if(r.user_prompt is not None and r.user_prompt != ""):
                        warn +=  " Warning: user_prompt is ignored because bot_id is provided\n"
                    if(r.youtube_urls is not None and r.youtube_urls != []):
                        warn +=  " Warning: youtube_urls is ignored because bot_id is provided\n"
                    if(r.tools is not None and r.tools != []):
                        warn +=  " Warning: tools is ignored because bot_id is provided\n"
                    r.user_prompt = bot['user_prompt'] if "user_prompt" in bot.keys() else ""
                    r.message_prompt = bot['message_prompt'] if "message_prompt" in bot.keys() else ""
                    r.youtube_urls = bot['youtube_urls'] or []
                    r.tools = bot['tools'] or []

            #ONLY use youtube bot if youtube_urls is not empty
            if(r.youtube_urls is not None and r.youtube_urls != []):
                output = youtube_bot(r)
            else:
                output = opb_bot(r)
                
            #store conversation (log the api_key)
            store_conversation(r, output)

            #return the chat and the bot_id
            return {"message": "Success" + warn, "output": output, "bot_id": r.bot_id}
        except Exception as error:
            return {"message": "Failure: Internal Error: " + str(error)}
    else:
        return {"message": "Invalid API Key"}

# FastAPI 

<<<<<<< HEAD
class BotRequest(BaseModel):
    history: list
    user_prompt: str = ""
    tools: list = []
    youtube_urls: list = []
    session: str = None
    bot_id: str = None
    api_key: str = None

class MilvusRequest(BaseModel):
    database_name: str
    query: str
    k: int = 4

=======
>>>>>>> c1e9fb94
api = FastAPI()

@api.get("/", tags=["General"])
def read_root():
    return {"message": "API is alive"}

@api.post("/vdb-qa", tags=["Vector Database"])
def vectordb_qa(req: MilvusRequest):
    return db_bot(req.database_name, req.query, req.k, None)

@api.post("/vdb-query", tags=["Vector Database"])
def vectordb_query(req: MilvusRequest):
    return db_query(req.database_name, req.query, req.k, None)

@api.post("/vdb-retrieve", tags=["Vector Database"])
def vectordb_retrieve(req: MilvusRequest):
    return db_retrieve(req.database_name, req.query, req.k, None)

@api.post("/vdb-flare", tags=["Vector Database"])
def vectordb_flare(req: MilvusRequest):
    return db_flare(req.database_name, req.query, req.k, None)

helper = """
This is an description of all the parameters that can be used. \n\n history: a list of messages in the conversation. (currently chat history is not working, ignores everything but last user message)
\n\n user_prompt: prompt to use for the bot, will use default if empty. \n\n session: session id, used for analytics/logging conversations, not necessary
\n\n youtube_urls: a list of youtube urls used to create a new bot. \n\n bot_id: a bot id used to call previously created bots \n\n api_key: api key necessary for auth
\n\n
Keys to good response:
- Can use this tool to grab videos from playlist https://www.thetubelab.com/get-all-urls-of-youtube-playlist-channel/
- Make sure videos includes only the youtuber talking, because we are grabbing the youtube generated captions, there is no way to differenciate between voices or background game audio which got captioned
- There maybe mispellings / mistakes in the captions which cannot be avoided, espeically with foreign names/words
- Include many / longer videos to get better results
- BotID saves the parameters for the bot, so you can use the same bot multiple times
    - the two parameters saved are user_prompt and youtube_urls
    - if you pass in a bot_id, it will ignore the both of these parameters
"""

@api.post("/youtube", tags=["Youtube API"])
def youtube_bot_request(request: Annotated[
        BotRequest,
        Body(
            openapi_examples={
                "create new youtube bot": {
                    "summary": "create new youtube bot",
                    "description": "Returns: {message: 'Success', output: ai_reply, bot_id: the new bot_id which was created}",
                    "value": {
                        "history": [["hi", ""]],
                        "youtube_urls":["https://youtu.be/6XEOVaL5a1Q", "https://youtu.be/5Qu-TCVCO3Q"],
                        "api_key":"xyz",
                    },
                },
                "create new youtube bot with custom prompt": {
                    "summary": "create new youtube bot with a custom prompt",
                    "description": "Returns: {message: 'Success', output: ai_reply, bot_id: the new bot_id which was created}",
                    "value": {
                        "history": [["hi", ""]],
                        "user_prompt": "Respond like the youtuber in the context below.",
                        "youtube_urls":["https://youtu.be/6XEOVaL5a1Q", "https://youtu.be/5Qu-TCVCO3Q"],
                        "api_key":"xyz",
                    },
                },
                "full descriptions of every parameter": {
                    "summary": "Description and Tips",
                    "description": helper,
                    "value": {
                        "history": [["user message 1", "ai replay 1"], ["user message 2", "ai replay 2"], ["user message 3", "ai replay 3"]],
                        "user_prompt": "prompt to use for the bot, will use the default of \"Respond in the same style as the youtuber in the context below.\" if empty",
                        "session": "session id, used for analytics/logging conversations, not necessary",
                        "tools": "tools to be used my the agent, not used in current version",
                        "youtube_urls": ["url of youtube video", "url of youtube video", "url of youtube video"],
                        "bot_id": "id of bot previously created, if bot_id is passed then youtube_urls and user_prompt are ignored",
                        "api_key": "api key necessary for auth",
                    },
                },
            },
        )]):
    return process(request)

@api.post("/bot", tags=["General"])
def chat(request: Annotated[
        BotRequest,
        Body(
            openapi_examples={
                "call a bot": {
                    "summary": "call a bot using a bot_id",
                    "description": "Returns: {message: 'Success', output: ai_reply, bot_id: the new bot_id which was used}",
                    "value": {
                        "bot_id": "6e39115b-c771-49af-bb12-4cef3d072b45",
                        "api_key":"xyz",
                    },
                },
            },
        )]):
    
    return process(request)

@api.post("/create_bot", tags=["General"])
def new_bot(request: Annotated[
        BotRequest,
        Body(
            openapi_examples={
                "create new bot": {
                    "summary": "create new bot",
                    "description": "Returns: {message: 'Success', bot_id: the new bot_id which was created}",
                    "value": {
                        "tools": [{
                            "name": "google_search",
                            "txt": "",
                            "prompt": "Tool used to search the web, useful for current events or facts"
                        }, {
                            "name": "wikipedia",
                            "txt": "site:*wikipedia.com",
                            "prompt": "Tool used to search the wikipedia, useful for facts and biographies"
                        }
                        ],
                        "api_key":"xyz",
                    },
                },
                "full descriptions of every parameter": {
                    "summary": "Description and Tips",
                    "description": "full descriptions",
                    "value": {
                        "history": [["user message 1", "ai replay 1"], ["user message 2", "ai replay 2"], ["user message 3", "ai replay 3"]],
                        "user_prompt": "prompt to use for the bot, this is appended to the regular prompt",
                        "message_prompt": "prompt to use for the bot, this is appended each message",
                        "session": "session id, used for analytics/logging conversations, not necessary",
                        "tools": [{
                            "name": "name for tool, doesn't matter really i think, currently all tools are google_search_tools",
                            "txt": "where to put google search syntax to filter or whitelist results",
                            "prompt": "description for agent to know when to use the tool"
                        }],
                        "api_key": "api key necessary for auth",
                    },
                },
            },
        )]):
    request.bot_id = get_uuid_id()
    create_bot(request)
    return {"message": "Success", "bot_id": request.bot_id}<|MERGE_RESOLUTION|>--- conflicted
+++ resolved
@@ -1,53 +1,19 @@
 #fastapi implementation
-import os
 import uuid
-<<<<<<< HEAD
 import firebase_admin
 from typing import Annotated
 from fastapi import Body, FastAPI
 from firebase_admin import credentials, firestore
-from pydantic import BaseModel
-from serpapi.google_search import GoogleSearch
-from bot import opb_bot, youtube_bot, db_bot, db_query, db_retrieve, db_flare
+from bot import BotRequest, MilvusRequest, opb_bot, youtube_bot, db_bot, db_query, db_retrieve, db_flare
 from json import loads
 from os import environ
 
 firebase_config = loads(environ["Firebase"])
 cred = credentials.Certificate(firebase_config)
-=======
-from typing import Annotated
-
-import firebase_admin
-from fastapi import Body, FastAPI
-from firebase_admin import credentials, firestore
-
-from bot import BotRequest, opb_bot, youtube_bot
-
-#Reread Supervisor's configuration file and restart the service by running these commands:
-#  sudo supervisorctl reread
-#  sudo supervisorctl update
-
-#  sudo supervisorctl status
-#  sudo supervisorctl restart fastapi-app
-
-#where to change nginx config
-#  /etc/nginx/sites-available/fastapi-app
-
-#Test that the configuration file is OK and restart NGINX:
-#  sudo nginx -t
-#  sudo systemctl restart nginx
-
-
-cred = credentials.Certificate("../../creds.json")
->>>>>>> c1e9fb94
 firebase_admin.initialize_app(cred)
 db = firestore.client()
 # opb bot db root path has api prefix
 root_path = 'api_'
-
-# manually set api key for now
-OPENAI_API_KEY = db.collection("third_party_api_keys").document("openai").get().to_dict()['key']
-os.environ["OPENAI_API_KEY"] = OPENAI_API_KEY
 
 def get_uuid_id():
     return str(uuid.uuid4())
@@ -121,23 +87,6 @@
 
 # FastAPI 
 
-<<<<<<< HEAD
-class BotRequest(BaseModel):
-    history: list
-    user_prompt: str = ""
-    tools: list = []
-    youtube_urls: list = []
-    session: str = None
-    bot_id: str = None
-    api_key: str = None
-
-class MilvusRequest(BaseModel):
-    database_name: str
-    query: str
-    k: int = 4
-
-=======
->>>>>>> c1e9fb94
 api = FastAPI()
 
 @api.get("/", tags=["General"])
