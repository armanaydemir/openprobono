--- conflicted
+++ resolved
@@ -59,12 +59,11 @@
     tool_func = lambda q: query_tool(q)
     co_func = lambda q: async_query_tool(q)
     return Tool(
-<<<<<<< HEAD
-        name = "session_query_tool",
-        func = tool_func,
-        coroutine = co_func,
-        description = f"Tool used to query a vector database including information about the San Diego Volunteer Lawyer Program and return the most relevant text chunks. You can use this tool to query for legal and procedural information as well." #this temporary change for testings
-    )
+            name = "session_query_tool",
+            func = tool_func,
+            coroutine = co_func,
+            description = f"Tool used to query a vector database including information uploaded by the user and return the most relevant text chunks." 
+        )
 
 def openai_qa_tool(tool: dict):
     return {
@@ -109,13 +108,6 @@
         tool_question = function_args.get("question")
         function_response = qa(collection_name, tool_question, k)
     return str(function_response)
-=======
-            name = "session_query_tool",
-            func = tool_func,
-            coroutine = co_func,
-            description = f"Tool used to query a vector database including information uploaded by the user and return the most relevant text chunks." 
-        )
->>>>>>> 45b45967
 
 def vdb_toolset_creator(bot: BotRequest):
     toolset = []
