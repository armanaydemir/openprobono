"""The search api functions and search toolset creation. Written by Arman Aydemir."""
import os

import requests
from langchain.agents import Tool
from langfuse.decorators import observe
from serpapi.google_search import GoogleSearch

<<<<<<< HEAD
from courtlistener import courtlistener_query_tool, courtlistener_search
from milvusdb import query, upload_site
=======
from courtlistener import courtlistener_search, courtlistener_tool_creator
from milvusdb import qa, query, scrape
>>>>>>> 641ed9ed
from models import BotRequest, EngineEnum, SearchMethodEnum, SearchTool

GoogleSearch.SERP_API_KEY = os.environ["SERPAPI_KEY"]

COURTROOM5_SEARCH_CX_KEY = "05be7e1be45d04eda"

search_collection = "search_collection"

def filtered_search(results: dict) -> dict:
    """Filter search results returned by serpapi to only include relevant results.

    Parameters
    ----------
    results : dict
         the results from serpapi search

    Returns
    -------
    dict
        filtered results

    """
    new_dict = {}
    if "sports_results" in results:
        new_dict["sports_results"] = results["sports_results"]
    if "organic_results" in results:
        new_dict["organic_results"] = results["organic_results"]
    return new_dict


<<<<<<< HEAD
@observe()
def dynamic_serpapi_tool(qr: str, prf: str, num_results: int = 5) -> dict:
    """
    Upgraded serpapi tool which scrapes the returned websites and embeds them to query whole pages
    Args:
        qr: the query
        prf: the prefix given by tool (used for whitelists)
        num_results: number of results to return

    Returns:
        result of the query on the embeddings which were uploaded to the search collection
=======
def dynamic_serpapi_tool(qr: str, prf: str, num_results: int = 3) -> dict:
    """Upgraded serpapi tool, scrape the websites and embed them to query whole pages.

    Parameters
    ----------
    qr : str
        the query
    prf : str
        the prefix given by tool (used for whitelists)
    num_results : int, optional
        number of results to return, by default 5

    Returns
    -------
    dict
        result of the query on the embeddings uploaded to the search collection

>>>>>>> 641ed9ed
    """
    response = filtered_search(
        GoogleSearch({
            "q": prf + " " + qr,
            "num": num_results,
        }).get_dict())
    for result in response["organic_results"]:
        upload_site(search_collection, result["link"])
    return query(search_collection, qr)

<<<<<<< HEAD

@observe()
=======
>>>>>>> 641ed9ed
def google_search_tool(qr: str, prf: str, max_len: int = 6400) -> str:
    """Query the google search api.

    Parameters
    ----------
    qr : str
        the query itself
    prf : str
        the prefix given by the tool (used for whitelists)
    max_len : int, optional
        maximum length of response text, by default 6400

    Returns
    -------
    str
        the search results

    """
    headers = {
        "accept": "application/json",
        "Content-Type": "application/json",
    }
    params = {
        "key": os.environ["GOOGLE_SEARCH_API_KEY"],
        "cx": os.environ["GOOGLE_SEARCH_API_CX"],
        "q": prf + " " + qr,
    }
    return str(
        requests.get("https://www.googleapis.com/customsearch/v1",
                     params=params,
                     headers=headers, timeout=30).json())[0:max_len]

def courtroom5_search_tool(qr: str, prf: str, max_len: int = 6400) -> str:
    """Query the custom courtroom5 google search api.

    Whitelisted sites defined by search cx key.

    Parameters
    ----------
    qr : str
        the query itself
    prf : str
        the prefix given by the tool (whitelisted sites defined by search cx key)
    max_len : int, optional
        maximum length of response text, by default 6400

    Returns
    -------
    str
        the search results

<<<<<<< HEAD
@observe()
def serpapi_tool(qr: str, prf: str, num_results: int = 5) -> dict:
=======
>>>>>>> 641ed9ed
    """
    headers = {
        "accept": "application/json",
        "Content-Type": "application/json",
    }
    params = {
        "key": os.environ["GOOGLE_SEARCH_API_KEY"],
        "cx": COURTROOM5_SEARCH_CX_KEY,
        "q": prf + " " + qr,
    }
    return str(
        requests.get("https://www.googleapis.com/customsearch/v1",
                     params=params,
                     headers=headers, timeout=30).json())[0:max_len]

# Implement this for regular programatic google search as well.
def dynamic_courtroom5_search_tool(qr: str, prf: str) -> str:
    """Query the custom courtroom5 google search api, scrape the sites and embed them.

    Whitelisted sites defined by search cx key.

    Parameters
    ----------
    qr : str
        the query itself
    prf : str
        the prefix given by the tool

    Returns
    -------
    str
        the search results

    """
    headers = {
        "accept": "application/json",
        "Content-Type": "application/json",
    }
    params = {
        "key": os.environ["GOOGLE_SEARCH_API_KEY"],
        "cx": COURTROOM5_SEARCH_CX_KEY,
        "q": prf + " " + qr,
    }
    response = requests.get(
                    "https://www.googleapis.com/customsearch/v1",
                    params=params,
                    headers=headers,
                    timeout=30,
                ).json()
    for result in response["items"]:
        scrape(result["link"], [], [], search_collection)
    return query(search_collection, qr)

def serpapi_tool(qr: str, prf: str, num_results: int = 5) -> dict:
    """Query the serpapi search api.

    Parameters
    ----------
    qr : str
        the query
    prf : str
        prefix defined by tool (used for whitelist)
    num_results : int, optional
        number of results to return, by default 5

    Returns
    -------
    dict
        the dict of results

    """
    results = filtered_search(
        GoogleSearch({
            "q": prf + " " + qr,
            "num": num_results,
        }).get_dict())
    return results


def dynamic_serpapi_tool_creator(t: SearchTool) -> Tool:
    """Generate the dynamic serpapi tool to give to agents.

    Parameters
    ----------
    t : SearchTool
       The SearchTool object which describes the tool

    Returns
    -------
    Tool
       The tool created to be used by agents

    """
    name = t.name
    prompt = t.prompt
    prf = t.prefix

    async def async_search_tool(qr: str, prf: str) -> dict:
        return dynamic_serpapi_tool(qr, prf)

    tool_func = lambda qr: dynamic_serpapi_tool(qr, prf)  # noqa: E731
    co_func = lambda qr: async_search_tool(qr, prf)  # noqa: E731
    return Tool(name=name,
                func=tool_func,
                coroutine=co_func,
                description=prompt)


def search_tool_creator(t: SearchTool) -> Tool:
    """Create a google search api tool for agents to use.

    Parameters
    ----------
    t : SearchTool
        The SearchTool object which describes the tool

    Returns
    -------
    Tool
        The tool created to be used by agents

    """
    name = t.name
    prompt = t.prompt
    txt = t.prefix

    async def async_search_tool(qr: str, txt: str) -> str:
        return google_search_tool(qr, txt)

    tool_func = lambda qr: google_search_tool(qr, txt)  # noqa: E731
    co_func = lambda qr: async_search_tool(qr, txt)  # noqa: E731

    return Tool(name=name,
                func=tool_func,
                coroutine=co_func,
                description=prompt)

def courtroom5_tool_creator(t: SearchTool) -> Tool:
    """Create a custom courtroom5 search api tool for agents to use.

    Parameters
    ----------
    t : SearchTool
        The SearchTool object which describes the tool

    Returns
    -------
    Tool
        The tool created to be used by agents

    """
    name = t.name
    prompt = t.prompt
    txt = t.prefix

    async def async_search_tool(qr: str, txt: str) -> str:
        return courtroom5_search_tool(qr, txt)

    tool_func = lambda qr: courtroom5_search_tool(qr, txt)  # noqa: E731
    co_func = lambda qr: async_search_tool(qr, txt)  # noqa: E731

    return Tool(name=name,
                func=tool_func,
                coroutine=co_func,
                description=prompt)


def dynamic_courtroom5_tool_creator(t: SearchTool) -> Tool:
    """Create a custom courtroom5 search api tool for agents to use.

    Parameters
    ----------
    t : SearchTool
        The SearchTool object which describes the tool

    Returns
    -------
    Tool
        The tool created to be used by agents

    """
    name = t.name
    prompt = t.prompt
    txt = t.prefix

    async def async_search_tool(qr: str, txt: str) -> str:
        return dynamic_courtroom5_search_tool(qr, txt)

    tool_func = lambda qr: dynamic_courtroom5_search_tool(qr, txt)  # noqa: E731
    co_func = lambda qr: async_search_tool(qr, txt)  # noqa: E731

    return Tool(name=name,
                func=tool_func,
                coroutine=co_func,
                description=prompt)



def serpapi_tool_creator(t: SearchTool) -> Tool:
    """Create a serpapi tool for agents to use.

    Parameters
    ----------
    t : SearchTool
        The SearchTool object which describes the tool

    Returns
    -------
    Tool
        The tool created to be used by agents

    """
    name = t.name
    prompt = t.prompt
    txt = t.prefix

<<<<<<< HEAD
    async def async_search_tool(qr, txt):
        return serpapi_tool(qr, txt)

    tool_func = lambda qr: serpapi_tool(qr, txt)
    co_func = lambda qr: async_search_tool(qr, txt)
=======
    async def async_search_tool(qr: str, txt: str, prompt: str) -> dict:
        return serpapi_tool(qr, txt)

    tool_func = lambda qr: serpapi_tool(qr, txt, prompt)  # noqa: E731
    co_func = lambda qr: async_search_tool(qr, txt, prompt)  # noqa: E731
>>>>>>> 641ed9ed
    return Tool(name=name,
                func=tool_func,
                coroutine=co_func,
                description=prompt)


def openai_tool(t: SearchTool) -> dict:
    """Create a tool for openai agents to use.

    Parameters
    ----------
    t : SearchTool
        The SearchTool object which describes the tool

    Returns
    -------
    dict
        The description of tool created to be used by agents

    """
    return {
        "type": "function",
        "function": {
            "name": t.name,
            "description": t.prompt,
            "parameters": {
                "type": "object",
                "properties": {
                    "qr": {
                        "type": "string",
                        "description": "the search text",
                    },
                },
                "required": ["qr"],
            },
        },
    }

def anthropic_tool(t: SearchTool) -> dict:
    return {
        "name": t.name,
        "description": t.prompt,
        "input_schema": {
            "type": "object",
            "properties": {
                "qr": {
                    "type": "string",
                    "description": "The search text",
                },
            },
            "required": ["qr"],
        },
    }


<<<<<<< HEAD
def run_search_tool(tool: SearchTool, function_args, engine: EngineEnum) -> str:
=======
def search_openai_tool(tool: SearchTool, function_args) -> str:
    """Create a search tool for an openai agent.

    Parameters
    ----------
    tool : SearchTool
        The SearchTool object which describes the tool
    function_args : _type_
        The arguments to pass to the function

    Returns
    -------
    str
        The response from the search tool

    """
    function_response = None
    prf = tool.prefix
    qr = function_args.get("qr")
    match tool.method:
        case SearchMethodEnum.serpapi:
            function_response = serpapi_tool(qr, prf)
        case SearchMethodEnum.dynamic_serpapi:
            function_response = dynamic_serpapi_tool(qr, prf)
        case SearchMethodEnum.google:
            function_response = google_search_tool(qr, prf)
        case SearchMethodEnum.courtlistener:
            function_response = courtlistener_search(qr)
    return str(function_response)

def search_anthropic_tool(tool: SearchTool, function_args: dict) -> str:
>>>>>>> 641ed9ed
    function_response = None
    prf = tool.prefix
    qr = function_args.get("qr") if engine == EngineEnum.openai else function_args["qr"]
    match tool.method:
        case SearchMethodEnum.serpapi:
            function_response = serpapi_tool(qr, prf)
        case SearchMethodEnum.dynamic_serpapi:
            function_response = dynamic_serpapi_tool(qr, prf)
        case SearchMethodEnum.google:
            function_response = google_search_tool(qr, prf)
        case SearchMethodEnum.courtlistener:
            function_response = courtlistener_search(qr)
    return str(function_response)


def search_toolset_creator(bot: BotRequest):
    toolset = []
    for t in bot.search_tools:
        match bot.chat_model.engine:
            case EngineEnum.langchain:
                match t.method:
                    case SearchMethodEnum.serpapi:
                        toolset.append(serpapi_tool_creator(t))
                    case SearchMethodEnum.dynamic_serpapi:
                        toolset.append(dynamic_serpapi_tool_creator(t))
                    case SearchMethodEnum.google:
                        toolset.append(search_tool_creator(t))
                    case SearchMethodEnum.courtlistener:
                        toolset.append(courtlistener_tool_creator(t))
            case EngineEnum.openai:
                toolset.append(openai_tool(t))
            case EngineEnum.anthropic:
                toolset.append(anthropic_tool(t))
    return toolset<|MERGE_RESOLUTION|>--- conflicted
+++ resolved
@@ -6,13 +6,8 @@
 from langfuse.decorators import observe
 from serpapi.google_search import GoogleSearch
 
-<<<<<<< HEAD
-from courtlistener import courtlistener_query_tool, courtlistener_search
+from courtlistener import courtlistener_search, courtlistener_tool_creator
 from milvusdb import query, upload_site
-=======
-from courtlistener import courtlistener_search, courtlistener_tool_creator
-from milvusdb import qa, query, scrape
->>>>>>> 641ed9ed
 from models import BotRequest, EngineEnum, SearchMethodEnum, SearchTool
 
 GoogleSearch.SERP_API_KEY = os.environ["SERPAPI_KEY"]
@@ -43,19 +38,7 @@
     return new_dict
 
 
-<<<<<<< HEAD
 @observe()
-def dynamic_serpapi_tool(qr: str, prf: str, num_results: int = 5) -> dict:
-    """
-    Upgraded serpapi tool which scrapes the returned websites and embeds them to query whole pages
-    Args:
-        qr: the query
-        prf: the prefix given by tool (used for whitelists)
-        num_results: number of results to return
-
-    Returns:
-        result of the query on the embeddings which were uploaded to the search collection
-=======
 def dynamic_serpapi_tool(qr: str, prf: str, num_results: int = 3) -> dict:
     """Upgraded serpapi tool, scrape the websites and embed them to query whole pages.
 
@@ -73,7 +56,6 @@
     dict
         result of the query on the embeddings uploaded to the search collection
 
->>>>>>> 641ed9ed
     """
     response = filtered_search(
         GoogleSearch({
@@ -84,11 +66,8 @@
         upload_site(search_collection, result["link"])
     return query(search_collection, qr)
 
-<<<<<<< HEAD
 
 @observe()
-=======
->>>>>>> 641ed9ed
 def google_search_tool(qr: str, prf: str, max_len: int = 6400) -> str:
     """Query the google search api.
 
@@ -121,6 +100,7 @@
                      params=params,
                      headers=headers, timeout=30).json())[0:max_len]
 
+@observe()
 def courtroom5_search_tool(qr: str, prf: str, max_len: int = 6400) -> str:
     """Query the custom courtroom5 google search api.
 
@@ -140,11 +120,6 @@
     str
         the search results
 
-<<<<<<< HEAD
-@observe()
-def serpapi_tool(qr: str, prf: str, num_results: int = 5) -> dict:
-=======
->>>>>>> 641ed9ed
     """
     headers = {
         "accept": "application/json",
@@ -160,7 +135,9 @@
                      params=params,
                      headers=headers, timeout=30).json())[0:max_len]
 
+
 # Implement this for regular programatic google search as well.
+@observe()
 def dynamic_courtroom5_search_tool(qr: str, prf: str) -> str:
     """Query the custom courtroom5 google search api, scrape the sites and embed them.
 
@@ -195,9 +172,10 @@
                     timeout=30,
                 ).json()
     for result in response["items"]:
-        scrape(result["link"], [], [], search_collection)
+        upload_site(search_collection, result["link"])
     return query(search_collection, qr)
 
+@observe()
 def serpapi_tool(qr: str, prf: str, num_results: int = 5) -> dict:
     """Query the serpapi search api.
 
@@ -216,12 +194,11 @@
         the dict of results
 
     """
-    results = filtered_search(
+    return filtered_search(
         GoogleSearch({
             "q": prf + " " + qr,
             "num": num_results,
         }).get_dict())
-    return results
 
 
 def dynamic_serpapi_tool_creator(t: SearchTool) -> Tool:
@@ -361,19 +338,11 @@
     prompt = t.prompt
     txt = t.prefix
 
-<<<<<<< HEAD
-    async def async_search_tool(qr, txt):
+    async def async_search_tool(qr: str, txt: str) -> dict:
         return serpapi_tool(qr, txt)
 
-    tool_func = lambda qr: serpapi_tool(qr, txt)
-    co_func = lambda qr: async_search_tool(qr, txt)
-=======
-    async def async_search_tool(qr: str, txt: str, prompt: str) -> dict:
-        return serpapi_tool(qr, txt)
-
-    tool_func = lambda qr: serpapi_tool(qr, txt, prompt)  # noqa: E731
-    co_func = lambda qr: async_search_tool(qr, txt, prompt)  # noqa: E731
->>>>>>> 641ed9ed
+    tool_func = lambda qr: serpapi_tool(qr, txt)  # noqa: E731
+    co_func = lambda qr: async_search_tool(qr, txt)  # noqa: E731
     return Tool(name=name,
                 func=tool_func,
                 coroutine=co_func,
@@ -429,18 +398,17 @@
     }
 
 
-<<<<<<< HEAD
 def run_search_tool(tool: SearchTool, function_args, engine: EngineEnum) -> str:
-=======
-def search_openai_tool(tool: SearchTool, function_args) -> str:
     """Create a search tool for an openai agent.
 
     Parameters
     ----------
     tool : SearchTool
         The SearchTool object which describes the tool
-    function_args : _type_
+    function_args : dict | _type_
         The arguments to pass to the function
+    engine : EngineEnum
+        The engine providing function_args
 
     Returns
     -------
@@ -448,22 +416,6 @@
         The response from the search tool
 
     """
-    function_response = None
-    prf = tool.prefix
-    qr = function_args.get("qr")
-    match tool.method:
-        case SearchMethodEnum.serpapi:
-            function_response = serpapi_tool(qr, prf)
-        case SearchMethodEnum.dynamic_serpapi:
-            function_response = dynamic_serpapi_tool(qr, prf)
-        case SearchMethodEnum.google:
-            function_response = google_search_tool(qr, prf)
-        case SearchMethodEnum.courtlistener:
-            function_response = courtlistener_search(qr)
-    return str(function_response)
-
-def search_anthropic_tool(tool: SearchTool, function_args: dict) -> str:
->>>>>>> 641ed9ed
     function_response = None
     prf = tool.prefix
     qr = function_args.get("qr") if engine == EngineEnum.openai else function_args["qr"]
