"""Written by Arman Aydemir. This file contains the main models/classes."""
import uuid
from enum import Enum, unique
from typing import List

from pydantic import BaseModel


def get_uuid_id() -> str:
    """Get a string UUID4 ID."""
    return str(uuid.uuid4())


@unique
class SearchMethodEnum(str, Enum):
    """Enumeration class representing different search methods."""

    serpapi = "serpapi"
    dynamic_serpapi = "dynamic_serpapi"
    google = "google"
    courtlistener = "courtlistener"
    courtroom5 = "courtroom5"
    dynamic_courtroom5 = "dynamic_courtroom5"


class SearchTool(BaseModel):
    """Model class representing a search tool.

    Attributes
    ----------
        method (SearchMethodEnum): The search method to be used.
        name (str): The name of the search tool.
        prompt (str): The prompt for the search tool.
        prefix (str): The prefix for the search tool.

    """

    method: SearchMethodEnum = SearchMethodEnum.serpapi
    name: str
    prompt: str
    prefix: str = ""


class VDBTool(BaseModel):
    """Model class representing a VDB tool.

    Attributes
    ----------
        collection_name (str): The collection name for the VDB tool.
        k (int): K is the number of chunks to return for the VDB tool.
        prompt (str): The prompt for the VDB tool.

    """

    collection_name: str
    k: int
    prompt: str = ""


class ChatRequest(BaseModel):
    """Model class representing a chat request.

    Attributes
    ----------
        history (list): The chat history.
        bot_id (str): The ID of the bot.
        session_id (str): The session ID.
        api_key (str): The API key.

    """

    history: list
    bot_id: str
    session_id: str = None
    api_key: str


class ChatBySession(BaseModel):
    """Model class representing a chat request by session.

    Attributes
    ----------
        message (str): The chat message.
        session_id (str): The session ID.
        api_key (str): The API key.

    """

    message: str
    session_id: str
    api_key: str


class InitializeSession(BaseModel):
    """Model class representing an initialize session request.

    Attributes
    ----------
        message (str): The initialization message.
        bot_id (str): The ID of the bot.
        api_key (str): The API key.

    """

    message: str
    bot_id: str
    api_key: str


class InitializeSessionScrapeSite(BaseModel):
    """Model class representing an initialize session request for scraping a site.

    Attributes
    ----------
        site (str): The site to be scraped.
        bot_id (str): The ID of the bot.
        api_key (str): The API key.

    """

    site: str
    bot_id: str
    api_key: str


class FetchSession(BaseModel):
    """Model class representing a fetch session request.

    Attributes
    ----------
        session_id (str): The session ID.
        api_key (str): The API key.

    """

    session_id: str
    api_key: str


@unique
class EngineEnum(str, Enum):
    """Enumeration class representing different engine options."""

    langchain = "langchain"
    openai = "openai"
    hive = "hive"
    anthropic = "anthropic"


@unique
class AnthropicModelEnum(str, Enum):
    """Enumeration class representing different Anthropic chat models."""

    claude_3_opus = "claude-3-opus-20240229"
    claude_3_sonnet = "claude-3-sonnet-20240229"
    claude_3_haiku = "claude-3-haiku-20240307"


@unique
class HiveModelEnum(str, Enum):
    """Enumeration class representing different Hive chat models."""

    hive_7b = "hive-7b"
    hive_70b = "hive-70b"


@unique
class OpenAIModelEnum(str, Enum):
    """Enumeration class representing different OpenAI models."""

<<<<<<< HEAD
    gpt_3_5 = "gpt-3.5-turbo-0125"
    gpt_3_5_instruct = "gpt-3.5-turbo-instruct"
    gpt_4 = "gpt-4"
    gpt_4_turbo = "gpt-4-turbo-preview"
    mod_stable = "text-moderation-stable"
    mod_latest = "text-moderation-latest"
    embed_large = "text-embedding-3-large" # 3072 dimensions, can project down
    embed_small = "text-embedding-3-small" # 1536 dimensions, can project down
    embed_ada_2 = "text-embedding-ada-002" # 1536 dimensions, can't project down
=======
    GPT_3_5 = "gpt-3.5-turbo-0125"
    GPT_3_5_1106 = "gpt-3.5-turbo-1106"
    GPT_4 = "gpt-4"
    GPT_4_TURBO = "gpt-4-turbo-preview"
    GPT_4_1106 = "gpt-4-turbo-1106-preview"

@unique
class OpenAIModerationModel(str, Enum):
    """Enumeration class representing different OpenAI moderation models."""

    STABLE = "text-moderation-stable"
    LATEST = "text-moderation-latest"
>>>>>>> 641ed9ed


@unique
class MilvusMetadataEnum(str, Enum):
    """Enumeration class representing different ways of storing metadata in Milvus.

    json = a single `metadata` field containing json
    field = explicitly defined metadata fields
    no_field = no metadata field
    """

    json = "json"
    field = "field"
    no_field = "none"


@unique
class SummaryMethodEnum(str, Enum):
    """Enumeration class representing different ways of summarizing text."""

    stuffing = "stuffing"
    map_reduce = "map_reduce"
    refine = "refine"


class ChatModelParams(BaseModel):
    """Define a chat model for RAG."""

    engine: EngineEnum = EngineEnum.langchain
    model: str = OpenAIModelEnum.gpt_3_5.value


class EncoderParams(BaseModel):
    """Define the embedding model for a Collection."""

    name: str = OpenAIModelEnum.embed_small.value
    dim: int = 768


class BotRequest(BaseModel):
    """Model class representing a bot request.

    Attributes
    ----------
        user_prompt (str): The user prompt.
        message_prompt (str): The message prompt.
        model (str): The model to be used.
        search_tools (List[SearchTool]): The list of search tools.
        vdb_tools (List[VDBTool]): The list of VDB tools.
        engine (EngineEnum): The engine to be used.
        api_key (str): The API key.

    """

    user_prompt: str = ""
    message_prompt: str = ""
    search_tools: List[SearchTool] = []
    vdb_tools: List[VDBTool] = []
    chat_model: ChatModelParams = ChatModelParams()
    api_key: str<|MERGE_RESOLUTION|>--- conflicted
+++ resolved
@@ -168,30 +168,17 @@
 class OpenAIModelEnum(str, Enum):
     """Enumeration class representing different OpenAI models."""
 
-<<<<<<< HEAD
     gpt_3_5 = "gpt-3.5-turbo-0125"
+    gpt_3_5_1106 = "gpt-3.5-turbo-1106"
     gpt_3_5_instruct = "gpt-3.5-turbo-instruct"
     gpt_4 = "gpt-4"
     gpt_4_turbo = "gpt-4-turbo-preview"
+    gpt_4_1106 = "gpt-4-turbo-1106-preview"
     mod_stable = "text-moderation-stable"
     mod_latest = "text-moderation-latest"
     embed_large = "text-embedding-3-large" # 3072 dimensions, can project down
     embed_small = "text-embedding-3-small" # 1536 dimensions, can project down
     embed_ada_2 = "text-embedding-ada-002" # 1536 dimensions, can't project down
-=======
-    GPT_3_5 = "gpt-3.5-turbo-0125"
-    GPT_3_5_1106 = "gpt-3.5-turbo-1106"
-    GPT_4 = "gpt-4"
-    GPT_4_TURBO = "gpt-4-turbo-preview"
-    GPT_4_1106 = "gpt-4-turbo-1106-preview"
-
-@unique
-class OpenAIModerationModel(str, Enum):
-    """Enumeration class representing different OpenAI moderation models."""
-
-    STABLE = "text-moderation-stable"
-    LATEST = "text-moderation-latest"
->>>>>>> 641ed9ed
 
 
 @unique
