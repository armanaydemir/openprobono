--- conflicted
+++ resolved
@@ -343,7 +343,6 @@
 
 
 def openai_tool(t: SearchTool) -> dict:
-<<<<<<< HEAD
     """Create a tool for openai agents to use.
 
     Parameters
@@ -357,10 +356,6 @@
         The description of tool created to be used by agents
 
     """
-    name = t.name
-    prompt = t.prompt
-=======
->>>>>>> 07fc7583
     return {
         "type": "function",
         "function": {
@@ -415,56 +410,6 @@
     function_response = None
     prf = tool.prefix
     qr = function_args.get("qr")
-<<<<<<< HEAD
-    if (tool.method == SearchMethodEnum.serpapi):
-        function_response = serpapi_tool(qr, prf)
-    elif (tool.method == SearchMethodEnum.dynamic_serpapi):
-        function_response = dynamic_serpapi_tool(qr, prf)
-    elif (tool.method == SearchMethodEnum.google):
-        function_response = google_search_tool(qr, prf)
-    elif (tool.method == SearchMethodEnum.courtlistener):
-        function_response = courtlistener_search(qr)
-    elif (tool.method == SearchMethodEnum.courtroom5):
-        function_response = courtroom5_search_tool(qr, prf)
-    elif (tool.method == SearchMethodEnum.dynamic_courtroom5):
-        function_response = dynamic_courtroom5_search_tool(qr, prf)
-    return str(function_response)
-
-
-def search_toolset_creator(bot: BotRequest) -> list[Tool]:
-    """Create the toolset for the bot to use.
-
-    Account for the different search methods and engines.
-
-    Parameters
-    ----------
-    bot : BotRequest
-        The BotRequest object which includes list of SearchTools
-
-    Returns
-    -------
-    list[Tool]
-        The list of tools (toolset) created for the bot
-
-    """
-    toolset = []
-    for t in bot.search_tools:
-        if (bot.engine == EngineEnum.langchain):
-            if t.method == SearchMethodEnum.serpapi:
-                toolset.append(serpapi_tool_creator(t))
-            elif t.method == SearchMethodEnum.dynamic_serpapi:
-                toolset.append(dynamic_serpapi_tool_creator(t))
-            elif t.method == SearchMethodEnum.google:
-                toolset.append(search_tool_creator(t))
-            elif t.method == SearchMethodEnum.courtlistener:
-                toolset.append(courtlistener_tool_creator(t))
-            elif t.method == SearchMethodEnum.courtroom5:
-                toolset.append(courtroom5_tool_creator(t))
-            elif t.method == SearchMethodEnum.dynamic_courtroom5:
-                toolset.append(dynamic_courtroom5_tool_creator(t))
-        elif bot.engine == EngineEnum.openai:
-            toolset.append(openai_tool(t))
-=======
     match tool.method:
         case SearchMethodEnum.serpapi:
             function_response = serpapi_tool(qr, prf)
@@ -511,5 +456,4 @@
                 toolset.append(openai_tool(t))
             case EngineEnum.anthropic:
                 toolset.append(anthropic_tool(t))
->>>>>>> 07fc7583
     return toolset