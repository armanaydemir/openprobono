"""Load messages and chat with chat models."""
from __future__ import annotations

import os
from typing import TYPE_CHECKING

import anthropic
import google.generativeai as genai
import requests
from langchain.chains.summarize import load_summarize_chain
from langchain_core.documents import Document as LCDocument
from langchain_openai import ChatOpenAI
from langfuse.decorators import langfuse_context, observe
from openai import OpenAI, Stream
from unstructured.documents.elements import Element

from app.encoders import token_count
from app.models import (
    AnthropicModelEnum,
    ChatModelParams,
    EngineEnum,
    HiveModelEnum,
    OpenAIModelEnum,
    SummaryMethodEnum,
)
from app.prompts import (
    HIVE_QA_PROMPT,
    MODERATION_PROMPT,
)
from app.summarization import (
    summarize_map_reduce_msg,
    summarize_refine_msg,
    summarize_stuffing_msg,
)

if TYPE_CHECKING:
    from anthropic.types import Message as AnthropicMessage
    from anthropic.types.beta.tools import ToolsBetaMessage
    from langchain.llms.base import BaseLanguageModel
    from openai.types.chat import ChatCompletion

HIVE_TASK_URL = "https://api.thehive.ai/api/v2/task/sync"
MAX_TOKENS = 1000

def messages(
    history: list[tuple[str | None, str | None]],
    engine: EngineEnum,
) -> list[dict]:
    """Convert conversation history into the right format for the given engine.

    Parameters
    ----------
    history : list[tuple[str  |  None, str  |  None]]
        The conversation history to convert.
    engine : EngineEnum
        The engine to use for the conversation.

    Returns
    -------
    list[dict]
        The converted conversation history.

    Raises
    ------
    ValueError
        If engine is not `openai`, `anthropic`, `hive`, or `langchain`.

    """
    match engine:
        case EngineEnum.openai | EngineEnum.anthropic | EngineEnum.hive:
            return messages_dicts(history)
        case EngineEnum.google:
            return messages_gemini(history)
    raise ValueError(engine)


def messages_dicts(
    history: list[tuple[str | None, str | None]],
) -> list[dict]:
    """Convert conversation history into dictionary format.

    Parameters
    ----------
    history : list[tuple[str  |  None, str  |  None]]
        The original conversation history.

    Returns
    -------
    list[dict]
        The converted conversation history.

    """
    messages = []
    for tup in history:
        if tup[0]:
            messages.append({"role": "user", "content": tup[0]})
        if tup[1]:
            messages.append({"role": "assistant", "content": tup[1]})
    return messages


def messages_gemini(
    history: list[tuple[str | None, str | None]],
) -> list[dict]:
    """Convert conversation history into Gemini API dictionary format.

    Parameters
    ----------
    history : list[tuple[str  |  None, str  |  None]]
        The original conversation history.

    Returns
    -------
    list[dict]
        The converted conversation history.

    """
    messages = []
    for tup in history:
        if tup[0]:
            messages.append({"role": "user", "parts": [tup[0]]})
        if tup[1]:
            messages.append({"role": "model", "parts": [tup[1]]})
    return messages


def chat(
    messages: list[dict],
    chatmodel: ChatModelParams,
    **kwargs: dict,
) -> tuple[str, list[str]] | ChatCompletion | AnthropicMessage | ToolsBetaMessage:
    """Chat with an LLM.

    Parameters
    ----------
    messages : list[dict]
        The conversation history formatted for the given chat model.
    chatmodel : ChatModelParams
        The chat model to use for the conversation.
    kwargs : dict
        Keyword arguments for the given chat model.

    Returns
    -------
    tuple[str, list[str]] | ChatCompletion | AnthropicMessage | ToolsBetaMessage
        The response from the LLM.

    Raises
    ------
    ValueError
        If the given chat model is not supported.

    """
    match chatmodel.engine:
        case EngineEnum.openai:
            return chat_openai(messages, chatmodel.model, **kwargs)
        case EngineEnum.hive:
            return chat_hive(messages, chatmodel.model, **kwargs)
        case EngineEnum.anthropic:
            return chat_anthropic(messages, chatmodel.model, **kwargs)


@observe(as_type="generation")
def chat_hive(
    messages: list[dict],
    model: str,
    **kwargs: dict,
) -> tuple[str, list[str]]:
    """Chat with a Hive LLM.

    Parameters
    ----------
    messages : list[dict]
        The conversation history
    model : str
        The name of the model.
    kwargs : dict
        Keyword arguments for the given chat model.

    Returns
    -------
    tuple[str, list[str]]
        message, chunks used for augmentation (empty if no RAG)

    """
    use_embedding = kwargs.pop("use_embedding", False)
    system = kwargs.pop("system", HIVE_QA_PROMPT)
    max_tokens = kwargs.pop("max_tokens", MAX_TOKENS)
    temperature = kwargs.pop("temperature", 0.0)
    top_p = kwargs.pop("top_p", 0.95)
    if use_embedding:
        key = "HIVE_7B_NORAG" if model == HiveModelEnum.hive_7b else "HIVE_70B_NORAG"
    elif model == HiveModelEnum.hive_7b:
        key = "HIVE_7B_API_KEY"
    else:
        key = "HIVE_70B_API_KEY"
    headers = {
        "Accept": "application/json",
        "Authorization": f"Token {os.environ[key]}",
        "Content-Type": "application/json",
    }
    data = {
        "text_data": messages[-1]["content"],
        "options": {
            "max_tokens": max_tokens,
            "top_p": top_p,
            "temperature": temperature,
            "system_prompt": system,
            "roles": {
                "user": "user",
                "model": "assistant",
            },
            "prompt_history": messages[:-1],
        },
    }
    response = requests.post(HIVE_TASK_URL, headers=headers, json=data, timeout=90)
    response_json = response.json()
    output = response_json["status"][0]["response"]["output"][0]
    message = output["choices"][0]["message"]
    chunks = output["augmentations"]
    return message, chunks


@observe(as_type="generation")
def chat_openai(
    messages: list[dict],
    model: str,
    **kwargs: dict,
) -> ChatCompletion:
    """Chat with an LLM using the openai engine.

    Parameters
    ----------
    messages : list[dict]
        The conversation history.
    model : str
        The name of the OpenAI LLM to use for conversation.
    kwargs : dict
        Keyword arguments for the LLM.

    Returns
    -------
    ChatCompletion
        The response from the LLM.

    """
    client = kwargs.pop("client", OpenAI())
    max_tokens = kwargs.pop("max_tokens", MAX_TOKENS)
    temperature = kwargs.pop("temperature", 0.0)
    response: ChatCompletion = client.chat.completions.create(
        model=model,
        messages=messages,
        max_tokens=max_tokens,
        temperature=temperature,
        **kwargs,
    )
    if not isinstance(response, Stream):
        usage = {
            "input": response.usage.prompt_tokens,
            "output": response.usage.completion_tokens,
            "total": response.usage.total_tokens,
        }
        langfuse_context.update_current_observation(
            input=messages,
            output=response.choices[0].message,
            model=model,
            usage=usage,
        )
    return response


@observe(as_type="generation")
def chat_anthropic(
    messages: list[dict],
    model: str,
    **kwargs: dict,
) -> AnthropicMessage | ToolsBetaMessage:
    """Chat with an LLM using the anthropic engine.

    Parameters
    ----------
    messages : list[dict]
        The conversation history.
    model : str
        The name of the anthropic LLM to use for conversation.
    kwargs : dict
        Keyword arguments for the LLM.

    Returns
    -------
    AnthropicMessage | ToolsBetaMessage
        The response from the LLM.

    """
    client = kwargs.pop("client", anthropic.Anthropic())
    max_tokens = kwargs.pop("max_tokens", MAX_TOKENS)
    tools = kwargs.get("tools", [])
    temperature = kwargs.pop("temperature", 0.0)
    endpoint = client.beta.tools.messages if tools else client.messages
    response: AnthropicMessage | ToolsBetaMessage = endpoint.create(
        model=model,
        messages=messages,
        max_tokens=max_tokens,
        temperature=temperature,
        **kwargs,
    )
    # report input, output, model, usage to langfuse
    usage = {
        "input": response.usage.input_tokens,
        "output": response.usage.output_tokens,
        "total": response.usage.input_tokens + response.usage.output_tokens,
    }
    langfuse_context.update_current_observation(
        input=messages,
        model=model,
        output=response.content,
        usage=usage,
    )
    return response


@observe(as_type="generation")
def chat_gemini(
    messages: list[dict],
    model: str,
    **kwargs: dict,
) -> str:
    """Chat with a Gemini LLM.

    Parameters
    ----------
    messages : list[dict]
        The conversation history.
    model : str
        The name of the model.
    kwargs : dict
        Keyword arguments for the LLM.

    Returns
    -------
    str
        The response from the LLM

    """
    genai.configure(api_key=os.environ["GEMINI_API_KEY"])

    # Create the model
    # See https://ai.google.dev/api/python/google/generativeai/GenerativeModel
    max_tokens = kwargs.pop("max_tokens", MAX_TOKENS)
    temperature = kwargs.pop("temperature", 0.0)
    top_p = kwargs.pop("top_p", 0.95)
    generation_config = {
        "temperature": temperature,
        "top_p": top_p,
        "top_k": 64,
        "max_output_tokens": max_tokens,
        "response_mime_type": "text/plain",
    }

    llm = genai.GenerativeModel(
        model_name=model,
        generation_config=generation_config,
        # safety_settings = Adjust safety settings
        # See https://ai.google.dev/gemini-api/docs/safety-settings
    )

    chat_session = llm.start_chat(history=messages)
    response_text = []
    for content in messages[-1]["parts"]:
        response = chat_session.send_message(content)
        response_text.append(response.text.strip())
    return "\n".join(response_text)


def moderate(
    message: str,
    chatmodel: ChatModelParams | None = None,
    client: OpenAI | anthropic.Anthropic | None = None,
) -> bool:
    """Moderate a message using the specified engine and model.

    Parameters
    ----------
    message : str
        The message to be moderated.
    chatmodel : ChatModelParams, optional
        The engine and model to use for moderation, by default
        openai and text-moderation-latest.
    client : OpenAI | anthropic.Anthropic, optional
        The client to use for the moderation request. If not specified,
        one will be created.

    Returns
    -------
    bool
        True if flagged; False otherwise.

    Raises
    ------
    ValueError
        If chatmodel.engine is not `openai` or `anthropic`.

    """
    if chatmodel is None:
        chatmodel = ChatModelParams(
            engine=EngineEnum.openai,
            model=OpenAIModelEnum.mod_latest,
        )
    match chatmodel.engine:
        case EngineEnum.openai:
            return moderate_openai(message, chatmodel.model, client)
        case EngineEnum.anthropic:
            return moderate_anthropic(message, chatmodel.model, client)
    msg = f"Unsupported engine: {chatmodel.engine}"
    raise ValueError(msg)


@observe()
def moderate_openai(
    message: str,
    model: str = OpenAIModelEnum.mod_latest,
    client: OpenAI | None = None,
) -> bool:
    """Moderate a message using OpenAI's Moderation API.

    Parameters
    ----------
    message : str
        The message to be moderated.
    model : str, optional
        The model to use for moderation, by default `text-moderation-latest`.
    client : OpenAI, optional
        The client to use, by default None.

    Returns
    -------
    bool
        True if flagged; False otherwise.

    """
    client = OpenAI() if client is None else client
    response = client.moderations.create(model=model, input=message)
    return response.results[0].flagged


@observe()
def moderate_anthropic(
    message: str,
    model: str = AnthropicModelEnum.claude_3_haiku,
    client: anthropic.Anthropic | None = None,
) -> bool:
    """Moderate a message using an Anthropic model.

    Parameters
    ----------
    message : str
        The message to be moderated.
    model : str, optional
        The model to use for moderation, by default `claude-3-haiku-20240307`.
    client : Anthropic, optional
        The client to use, by default None.

    Returns
    -------
    bool
        True if flagged; False otherwise.

    """
    client = anthropic.Anthropic() if client is None else client
    moderation_msg = {
        "role": "user",
        "content": MODERATION_PROMPT.format(user_input=message),
    }
    response = client.messages.create(
        model=model,
        max_tokens=10,
        temperature=0,
        messages=[moderation_msg],
    )
    return "Y" in response.content[-1].text.strip()


def get_summary_message(
    documents: list[str | Element],
    method: SummaryMethodEnum,
    chatmodel: ChatModelParams,
    **kwargs: dict,
) -> dict:
    """Get a prompt to summarize documents using the specified model and method.

    Parameters
    ----------
    documents : list[str  |  Element]
       The list of documents to summarize.
    method : str
        The summarization method, must be `stuffing`, `map_reduce`, or `refine`.
    chatmodel : ChatModelParams
        The engine and model to use for summarization.
    kwargs : dict, optional
        For the LLM. By default, temperature = 0 and max_tokens = 1000.

    Returns
    -------
    dict
        The final prompt to get a summary of all the documents.

    Raises
    ------
    ValueError
        If chatmodel.engine is not `openai` or `anthropic`.
    ValueError
        if method is not `stuffing`, `map_reduce`, or `refine`.

    """
    match chatmodel.engine:
        case EngineEnum.openai:
            chat_fn = chat_openai
        case EngineEnum.anthropic:
            chat_fn = chat_anthropic
        case _:
            raise ValueError(chatmodel.engine)
    # convert documents to text if elements were given
    if isinstance(documents[0], Element):
        documents = [doc.text for doc in documents]
    # summarize by method
    match method:
        case SummaryMethodEnum.stuffing:
            msg = summarize_stuffing_msg(documents)
        case SummaryMethodEnum.map_reduce:
            msg = summarize_map_reduce_msg(documents, chatmodel, chat_fn, **kwargs)
        case SummaryMethodEnum.refine:
            msg = summarize_refine_msg(documents, chatmodel, chat_fn, **kwargs)
        case _:
            raise ValueError(method)
    return msg


@observe(capture_input=False)
def summarize(
    documents: list[str | Element | LCDocument],
    method: str = SummaryMethodEnum.stuffing,
    chatmodel: ChatModelParams | None = None,
    **kwargs: dict,
) -> str:
    """Summarize text using the specified model and method.

    Parameters
    ----------
    documents : list[str  |  Element  |  LCDocument]
        The list of documents to summarize.
    method : str, optional
        The summarization method, by default `stuffing`.
    chatmodel : ChatModelParams, optional
        The engine and model to use for summarization, by default `langchain` and
        `gpt-3.5-turbo-0125`.
    kwargs : dict, optional
        For the LLM. By default, temperature = 0 and max_tokens = 1000.

    Returns
    -------
    str
        The summarized text.

    Raises
    ------
    ValueError
        If chatmodel.engine is not `openai`, `anthropic`, or `langchain`.

    """
    match chatmodel.engine:
        case EngineEnum.openai:
            client = kwargs.pop("client", OpenAI())
            msg = get_summary_message(
                documents,
                method,
                chatmodel,
                client=client,
                **kwargs,
            )
            response = chat_openai([msg], chatmodel.model, client=client, **kwargs)
            return response.choices[0].message.content.strip()
        case EngineEnum.anthropic:
            client = kwargs.pop("client", anthropic.Anthropic())
            msg = get_summary_message(
                documents,
                method,
                chatmodel,
                client=client,
                **kwargs,
            )
            response = chat_anthropic([msg], chatmodel.model, client=client, **kwargs)
            return "\n".join([
                block.text for block in response.content if block.type == "text"
            ])
    raise ValueError(chatmodel.engine)


@observe(capture_input=False)
def summarize_langchain(
    documents: list[str | Element | LCDocument],
    model: str,
    **kwargs: dict,
) -> str:
    """Summarize the documents using a chain.

    Parameters
    ----------
    documents : list[str | Element | LCDocument]
        The list of documents to summarize.
    model : str
        The model to use for summarization.
    kwargs : dict, optional
        For the LLM. By default, temperature = 0 and max_tokens = 1000.

    Returns
    -------
    str
        The summarized text.

    """
    max_chunk_indexes = documents_max_tokens_index(documents, 120000)
    # convert to Documents if strs were given
    if isinstance(documents[0], str):
        documents = [LCDocument(page_content=doc) for doc in documents]
    chain_type = "stuff"
    chain = load_summarize_chain(
        get_langchain_chat_model(model, **kwargs),
        chain_type=chain_type,
    )
    # get the langchain handler for the current trace
    langfuse_handler = langfuse_context.get_current_langchain_handler()
    # if we need to summarize groups of documents and then summarize those groups
    # because context is too long
    if len(max_chunk_indexes) > 1:
        # summarize each group of documents
        last = 0
        summaries = []
        for max_chunk_index in max_chunk_indexes:
            result = chain.invoke(
                {"input_documents": documents[last: max_chunk_index]},
                config={"callbacks": [langfuse_handler]},
            )
            summaries.append(result["output_text"].strip())
            last = max_chunk_index
        # summarize the document group summaries
        documents = [LCDocument(page_content=doc) for doc in summaries]
    result = chain.invoke(
        {"input_documents": documents},
        config={"callbacks": [langfuse_handler]},
    )
    return result["output_text"].strip()


def get_langchain_chat_model(model: str, **kwargs: dict) -> BaseLanguageModel:
    """Load a LangChain BaseLanguageModel.

    Currently only supports OpenAI models.

    Parameters
    ----------
    model : str
        The name of the LLM to load.
    kwargs : dict
        For the LLM. By default, temperature = 0 and max_tokens = 1000.

    Returns
    -------
    BaseLanguageModel
        The loaded LLM.

    """
    temperature = kwargs.pop("temperature", 0.0)
    max_tokens = kwargs.pop("max_tokens", MAX_TOKENS)
    return ChatOpenAI(
        model=model,
        temperature=temperature,
        max_tokens=max_tokens,
        **kwargs,
    )


<<<<<<< HEAD
def documents_max_tokens_index(
    documents: list[str | Element | LCDocument],
    max_tokens: int,
) -> list[int]:
    """Get indices of the maximal ranges of documents within the maximum token limit.

    Parameters
    ----------
    documents : list[str  |  Element  |  LCDocument]
        The list of documents to calculate ranges for.
    max_tokens : int
        The maximum number of tokens that can be passed in a single LLM API call.

    Returns
    -------
    list[int]
        The indices marking the document ranges.

    """
=======
def documents_max_tokens_index(documents: list[str | Element | LCDocument], max_tokens: int) -> list[int]:
>>>>>>> 8185d68d
    # hard limit on the number of tokens to be summarized, for cost and rate limits
    tokens = 0
    # count tokens to find the number of documents to summarize
    # need an accurate tokenizer for anthropic models, so use OpenAI's for now
    embedding_model = OpenAIModelEnum.embed_small
    indices = []
    for i, doc in enumerate(documents, start=1):
        if isinstance(doc, str):
            tokens += token_count(doc, embedding_model)
        elif isinstance(doc, Element):
            tokens += token_count(doc.text, embedding_model)
        elif isinstance(doc, LCDocument):
            tokens += token_count(doc.page_content, embedding_model)
        if tokens > max_tokens:
            tokens = 0
            indices.append(i)
    indices.append(len(documents))
    return indices<|MERGE_RESOLUTION|>--- conflicted
+++ resolved
@@ -597,7 +597,7 @@
 
 @observe(capture_input=False)
 def summarize_langchain(
-    documents: list[str | Element | LCDocument],
+    documents: list[str],
     model: str,
     **kwargs: dict,
 ) -> str:
@@ -605,7 +605,7 @@
 
     Parameters
     ----------
-    documents : list[str | Element | LCDocument]
+    documents : list[str]
         The list of documents to summarize.
     model : str
         The model to use for summarization.
@@ -620,8 +620,7 @@
     """
     max_chunk_indexes = documents_max_tokens_index(documents, 120000)
     # convert to Documents if strs were given
-    if isinstance(documents[0], str):
-        documents = [LCDocument(page_content=doc) for doc in documents]
+    documents = [LCDocument(page_content=doc) for doc in documents]
     chain_type = "stuff"
     chain = load_summarize_chain(
         get_langchain_chat_model(model, **kwargs),
@@ -679,16 +678,15 @@
     )
 
 
-<<<<<<< HEAD
 def documents_max_tokens_index(
-    documents: list[str | Element | LCDocument],
+    documents: list[str],
     max_tokens: int,
 ) -> list[int]:
     """Get indices of the maximal ranges of documents within the maximum token limit.
 
     Parameters
     ----------
-    documents : list[str  |  Element  |  LCDocument]
+    documents : list[str]
         The list of documents to calculate ranges for.
     max_tokens : int
         The maximum number of tokens that can be passed in a single LLM API call.
@@ -699,9 +697,6 @@
         The indices marking the document ranges.
 
     """
-=======
-def documents_max_tokens_index(documents: list[str | Element | LCDocument], max_tokens: int) -> list[int]:
->>>>>>> 8185d68d
     # hard limit on the number of tokens to be summarized, for cost and rate limits
     tokens = 0
     # count tokens to find the number of documents to summarize
@@ -709,12 +704,7 @@
     embedding_model = OpenAIModelEnum.embed_small
     indices = []
     for i, doc in enumerate(documents, start=1):
-        if isinstance(doc, str):
-            tokens += token_count(doc, embedding_model)
-        elif isinstance(doc, Element):
-            tokens += token_count(doc.text, embedding_model)
-        elif isinstance(doc, LCDocument):
-            tokens += token_count(doc.page_content, embedding_model)
+        tokens += token_count(doc, embedding_model)
         if tokens > max_tokens:
             tokens = 0
             indices.append(i)
