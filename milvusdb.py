import mimetypes
import os
from csv import reader
from hmac import new
from json import loads
from signal import SIGTERM
from typing import List

import requests
from bs4 import BeautifulSoup
from fastapi import UploadFile
from google.api_core.client_options import ClientOptions
from google.cloud import documentai
from langchain.chains import load_summarize_chain
from langchain_core.documents import Document
from langchain.text_splitter import RecursiveCharacterTextSplitter
from langchain_core.vectorstores import VectorStoreRetriever, VectorStore, Field
from langchain_openai import OpenAIEmbeddings
from langchain_openai.llms import OpenAI as LangChainOpenAI
from langchain_openai import ChatOpenAI
from operator import itemgetter
from langchain.output_parsers.openai_tools import JsonOutputKeyToolsParser
from langchain_core.runnables import (
    RunnableLambda,
    RunnableParallel,
    RunnablePassthrough,
)
from unstructured.partition.auto import partition
from langchain_community.vectorstores.milvus import Milvus
from networkx import circular_layout
from pymilvus import utility, connections, Collection, CollectionSchema, FieldSchema, DataType
from sqlalchemy import desc

import prompts
import encoder

connection_args = loads(os.environ["Milvus"])
# test connection to db, also needed to use utility functions
connections.connect(uri=connection_args["uri"], token=connection_args["token"])

project_id = "h2o-gpt"
location = "us"  # Format is "us" or "eu"
processor_id = "c99e554bb49cf45d"
#processor_display_name = "my" # Must be unique per project, e.g.: "My Processor"

def session_upload_str(reader: str, session_id: str, summary: str, max_chunk_size: int = 1000, chunk_overlap: int = 150):
    documents = [
        Document(
            page_content=page,
            metadata={"source": summary, "page": page_number, "session_id": session_id, "user_summary": summary},
        )
        for page_number, page in enumerate([reader], start=1)
    ]
    text_splitter = RecursiveCharacterTextSplitter(chunk_size=max_chunk_size, chunk_overlap=chunk_overlap)
    documents = text_splitter.split_documents(documents)

    # summarize
    chain = load_summarize_chain(LangChainOpenAI(temperature=0), chain_type="map_reduce")
    result = chain.invoke({"input_documents": documents[:200]})
    for doc in documents:
        doc.metadata["ai_summary"] = result["output_text"].strip()

    # upload
    ids = load_db(SESSION_PDF).add_documents(documents=documents, embedding=OpenAIEmbeddings(), connection_args=connection_args)
    num_docs = len(documents)
    if num_docs != len(ids):
        return {"message": f"Failure: expected to upload {num_docs} chunk{'s' if num_docs > 1 else ''} for {summary} but got {len(ids)}"}
    return {"message": f"Success: uploaded {summary} as {num_docs} chunk{'s' if num_docs > 1 else ''}"}

def collection_upload_str(reader: str, collection: str, source: str, max_chunk_size: int = 10000, chunk_overlap: int = 1500):
    documents = [
        Document(
            page_content=page,
            metadata={"source": source},
        )
        for page_number, page in enumerate([reader], start=1)
    ]
    text_splitter = RecursiveCharacterTextSplitter(chunk_size=max_chunk_size, chunk_overlap=chunk_overlap)
    documents = text_splitter.split_documents(documents)

    # summarize
    chain = load_summarize_chain(LangChainOpenAI(temperature=0), chain_type="map_reduce")
    result = chain.invoke({"input_documents": documents[:200]})
    for doc in documents:
        doc.metadata["ai_summary"] = result["output_text"].strip()

    # upload
    ids = load_db(collection).add_documents(documents=documents, embedding=OpenAIEmbeddings(), connection_args=connection_args)
    num_docs = len(documents)
    if num_docs != len(ids):
        return {"message": f"Failure: expected to upload {num_docs} chunk{'s' if num_docs > 1 else ''} for {source} but got {len(ids)}"}
    return {"message": f"Success: uploaded {source} as {num_docs} chunk{'s' if num_docs > 1 else ''}"}

def scrape(site: str, old_urls: list[str], common_elements: list[str], collection: str, get_links: bool = False): 
    print("site: ", site)
    r = requests.get(site)
    site_base = "//".join(site.split("//")[:-1])
    # converting the text 
    s = BeautifulSoup(r.content,"html.parser") 
    urls = []

    if(get_links):
        for i in s.find_all("a"): 
            if("href" in i.attrs):
                href = i.attrs['href'] 
                
                if href.startswith("/"): 
                    link = site_base+href 
                elif href.startswith("http"):
                    link = href
                else:
                    link = old_urls[0]
                    #skip this link

                if link not in old_urls: 
                    old_urls.append(link)
                    urls.append(link)

    try:
        elements = partition(url=site)
    except:
        elements = partition(url=site, content_type="text/html")
    e_text = ""
    for el in elements:
        el = str(el)
        if(el not in common_elements):
            e_text += el + "\n\n"
    print("elements: ", e_text)
    print("site: ", site)
    collection_upload_str(e_text, collection, site)
    return [urls, elements]

def crawl_and_scrape(site: str, collection: str, description: str):
    create_collection(collection, description)
    urls = [site]
    new_urls, common_elements = scrape(site, urls, [], collection, True)
    print("new_urls: ", new_urls)
    while len(new_urls) > 0:
        cur_url = new_urls.pop()
        if site == cur_url[:len(site)]:
            urls.append(cur_url)
            add_urls, common_elements = scrape(cur_url, urls + new_urls, common_elements, collection)
            new_urls += add_urls
    print(urls)
    return urls
                
def quickstart_ocr(
    file: UploadFile,
):
    if not file.filename.endswith(".pdf"):
        process_options = documentai.ProcessOptions(
            ocr_config=documentai.OcrConfig(
                language_code="en",
                enable_native_pdf_parsing=True,
            )
        )
    else:
        process_options = documentai.ProcessOptions(
            ocr_config=documentai.OcrConfig(
                language_code="en",
            )
        )

    # You must set the `api_endpoint`if you use a location other than "us".
    opts = ClientOptions(api_endpoint=f"{location}-documentai.googleapis.com" )
    
    client = documentai.DocumentProcessorServiceClient(client_options=opts)

    processor_name = client.processor_path(project_id, location, processor_id)

    # Print the processor information
    print(f"Processor Name: {processor_name}")

    # Load binary data
    raw_document = documentai.RawDocument(
        content=file.file.read(),
        mime_type=mimetypes.guess_type(file.filename)[0], # Refer to https://cloud.google.com/document-ai/docs/file-types for supported file types
    )

    # Configure the process request
    # `processor.name` is the full resource name of the processor, e.g.:
    # `projects/{project_id}/locations/{location}/processors/{processor_id}`
    request = documentai.ProcessRequest(name=processor_name, raw_document=raw_document, process_options=process_options)

    result = client.process_document(request=request)

    # For a full list of `Document` object attributes, reference this page:
    # https://cloud.google.com/document-ai/docs/reference/rest/v1/Document
    document = result.document

    # Read the text recognition output from the processor
    print("The document contains the following text:")
    print(document.text)
    return document.text

# collections by jurisdiction?
US = "USCode"
NC = "NCGeneralStatutes"
CAP = "CAP"
SESSION_PDF = "SessionPDF"
COURTLISTENER = "courtlistener"
COLLECTIONS = {US, NC, CAP, COURTLISTENER}
# collection -> encoder mapping
# TODO: make this a file or use firebase?
COLLECTION_ENCODER = {
    US: encoder.EncoderParams(encoder.OPENAI_3_SMALL, 768),
    NC: encoder.EncoderParams(encoder.OPENAI_3_SMALL, 768),
    CAP: encoder.EncoderParams(encoder.OPENAI_3_SMALL, 768),
    COURTLISTENER: encoder.EncoderParams(encoder.OPENAI_ADA_2, None),
    SESSION_PDF: encoder.EncoderParams(encoder.OPENAI_ADA_2, None)
}

PDF = "PDF"
HTML = "HTML"
COLLECTION_TYPES = {
    US: PDF,
    NC: PDF,
    SESSION_PDF: PDF,
    CAP: CAP,
    COURTLISTENER: COURTLISTENER
}

OUTPUT_FIELDS = {
    PDF: ["source", "page"],
    HTML: [],
    CAP: ["opinion_author", "opinion_type", "case_name_abbreviation", "decision_date", "cite", "court_name", "jurisdiction_name"],
    COURTLISTENER: ["source"]
}
# can customize index params with param field assuming you know index type
SEARCH_PARAMS = {
    "anns_field": "vector",
    "param": {},
    "output_fields": ["text"]
}
# AUTOINDEX is only supported through Zilliz, not standalone Milvus
AUTO_INDEX = {
    "index_type": "AUTOINDEX", 
    "metric_type": "IP"
}

def create_collection(name: str, description: str = "", extra_fields: list[FieldSchema] = [], params: encoder.EncoderParams = encoder.DEFAULT_PARAMS):
    if utility.has_collection(name):
        print(f"error: collection {name} already exists")
        return
    
    # TODO: if possible, support custom embedding size for huggingface models
    # TODO: support other OpenAI models
    # define schema, create collection, create index on vectors
    pk_field = FieldSchema(name="pk", dtype=DataType.INT64, is_primary=True, description="The primary key", auto_id=True)
    # unstructured chunk lengths are sketchy
    text_field = FieldSchema(name="text", dtype=DataType.VARCHAR, description="The source text", max_length=2 * params.dim)
    embedding_field = FieldSchema(name="vector", dtype=DataType.FLOAT_VECTOR, dim=params.dim, description="The embedded text")
    schema = CollectionSchema(fields=[pk_field, embedding_field, text_field] + extra_fields,
                              auto_id=True, enable_dynamic_field=True, description=description)
    coll = Collection(name=name, schema=schema)
    coll.create_index("vector", index_params=AUTO_INDEX, index_name="auto_index")

    # must call coll.load() before query/search
    return coll

# TODO: custom OpenAIEmbeddings embedding dimensions
def load_db(collection_name: str):
    return Milvus(
        embedding_function=encoder.get_langchain_embedding_function(COLLECTION_ENCODER[collection_name]),
        collection_name=collection_name,
        connection_args=connection_args,
        auto_id=True
    )

def check_params(collection_name: str, query: str, k: int, session_id: str = None):
    if not utility.has_collection(collection_name):
        return {"message": f"Failure: collection {collection_name} not found"}
    if not query or query == "":
        return {"message": "Failure: query not found"}
    if k < 1 or k > 16384:
        return {"message": f"Failure: k = {k} out of range [1, 16384]"}
    if session_id is None and collection_name == SESSION_PDF:
        return {"message": "Failure: session_id not found"}
    if collection_name not in COLLECTION_ENCODER:
        return {"message": f"Failure: encoder for collection {collection_name} not found"}

def query(collection_name: str, query: str, k: int = 4, expr: str = None, session_id: str = None):
    if check_params(collection_name, query, k, session_id):
        return check_params(collection_name, query, k, session_id)
    
    coll = Collection(collection_name)
    coll.load()
    search_params = SEARCH_PARAMS
    search_params["data"] = encoder.embed_strs([query], COLLECTION_ENCODER[collection_name])
    search_params["limit"] = k
    search_params["output_fields"] += OUTPUT_FIELDS[COLLECTION_TYPES[collection_name]]

    if expr:
        search_params["expr"] = expr
    if session_id:
        session_filter = f"session_id=='{session_id}'"
        # append to existing filter expr or create new filter
        if expr:
            search_params["expr"] += f" and {session_filter}"
        else:
            search_params["expr"] = session_filter
    res = coll.search(**search_params)
    if res:
        # on success, returns a list containing a single inner list containing result objects
        if len(res) == 1:
            hits = res[0]
            return {"message": "Success", "result": hits}
        return {"message": "Success", "result": res}
    return {"message": "Failure: unable to complete search"}

<<<<<<< HEAD
def qa(collection_name: str, query: str, k: int = 4, session_id: str = None):
    """
    Runs query on collection_name and returns an answer along with the top k source chunks
=======
def delete_file(database_name: str, filename: str):
    # not atomic i.e. may only delete some then fail: https://milvus.io/docs/delete_data.md#Delete-Entities
    if utility.has_collection(database_name):
        coll = Collection(database_name)
        coll.load()
        return coll.delete(expr=f"source == '{filename}'")
    
def delete_session(session_id: str):
    # non atomic
    if utility.has_collection(SESSION_PDF):
        coll = Collection(SESSION_PDF)
        coll.load()
        return coll.delete(expr=f"session_id == '{session_id}'")

def create_collection(collection_name: str, description: str, embedding_dim: int = 1536,
                          max_chunk_size: int = 1000, chunk_overlap: int = 150, max_src_length: int = 256) -> bool:
    if utility.has_collection(collection_name):
        print(f"error: collection {collection_name} already exists")
        return False
    
    # TODO: if possible, support custom embedding size for huggingface models
    # TODO: support other OpenAI models
    # define schema, create collection, create index on vectors
    pk_field = FieldSchema(name="pk", dtype=DataType.INT64, is_primary=True, description="The primary key", auto_id=True)
    # unstructured chunk lengths are sketchy
    text_field = FieldSchema(name="text", dtype=DataType.VARCHAR, description="The source text", max_length=65535)
    embedding_field = FieldSchema(name="vector", dtype=DataType.FLOAT_VECTOR, dim=embedding_dim, description="The embedded text")
    source_field = FieldSchema(name="source", dtype=DataType.VARCHAR, description="The source file", max_length=max_src_length)
    schema = CollectionSchema(fields=[pk_field, embedding_field, text_field, source_field],
                              auto_id=True, enable_dynamic_field=True, description=description)
    coll = Collection(name=collection_name, schema=schema)
    index_params = {"index_type": "HNSW", "metric_type": "L2", "params": {"M": 8, "efConstruction": 64}}
    coll.create_index("vector", index_params=index_params, index_name="HnswL2M8eFCons64Index")
>>>>>>> 45b45967

    Args
        collection_name: the name of a pymilvus.Collection
        query: the user query
        k: return the top k chunks
        session_id: the session id for filtering session data

    Returns dict with success message, result, and sources or else failure message
    """
    if check_params(collection_name, query, k, session_id):
        return check_params(collection_name, query, k, session_id)
    
    db = load_db(collection_name)
    llm = ChatOpenAI(model="gpt-3.5-turbo", temperature=0)
    llm_with_tool = llm.bind_tools(
        [prompts.CitedAnswer],
        tool_choice="CitedAnswer",
    )
    output_parser = JsonOutputKeyToolsParser(key_name="CitedAnswer", return_single=True)
    output_fields = OUTPUT_FIELDS[COLLECTION_TYPES[collection_name]]

    def format_docs_with_id(docs: List[Document]) -> str:
        formatted = [
            f"Source ID: {i}\n" + "\n".join([f"Source {field.capitalize()}: {doc.metadata[field]}" for field in output_fields]) + "\nSource Text: " + doc.page_content
            for i, doc in enumerate(docs)
        ]
        return "\n\n" + "\n\n".join(formatted)

    format_1 = itemgetter("docs") | RunnableLambda(format_docs_with_id)
    answer_1 = prompts.QA_PROMPT | llm_with_tool | output_parser
    if session_id:
        docs = FilteredRetriever(vectorstore=db, session_filter=session_id, search_kwargs={"k": k})
    else:
        docs = db.as_retriever(search_kwargs={"k": k})
    chain = (
        RunnableParallel(question=RunnablePassthrough(), docs=docs)
        .assign(context=format_1)
        .assign(cited_answer=answer_1)
        .pick(["cited_answer", "docs"])
    )
    result = chain.invoke(query)
    cited_sources = [
        {
            field: result["docs"][i].metadata[field]
            for field in output_fields
        }
        for i in result["cited_answer"]["citations"]
    ]
    return {"message": "Success", "result": {"answer": result["cited_answer"]["answer"], "sources": cited_sources}}

def upload_documents(collection_name: str, documents: list[Document]):
    ids = load_db(collection_name).add_documents(documents=documents,
                                                 embedding=encoder.get_langchain_embedding_function(COLLECTION_ENCODER[collection_name]),
                                                 connection_args=connection_args)
    num_docs = len(documents)
    if num_docs != len(ids):
        return {"message": f"Failure: expected to upload {num_docs} chunks but got {len(ids)}"}
    return {"message": f"Success: uploaded {num_docs} chunks"}

def delete_expr(collection_name: str, expr: str):
    """
    Deletes database entries according to expr.
    Not atomic, i.e. may only delete some then fail: https://milvus.io/docs/delete_data.md#Delete-Entities.
    
    Args
        collection_name: the name of a pymilvus.Collection
        expr: a boolean expression to specify conditions for ANN search
    """
    if utility.has_collection(collection_name):
        coll = Collection(collection_name)
        coll.load()
        ids = coll.delete(expr=expr)
        return {"message": f"Success: deleted {ids.delete_count} chunks"}

def session_upload_ocr(file: UploadFile, session_id: str, summary: str, max_chunk_size: int = 1000, chunk_overlap: int = 150):
    reader = quickstart_ocr(file)
    documents = [
        Document(
            page_content=page,
            metadata={"source": file.filename, "page": page_number, "session_id": session_id, "user_summary": summary},
        )
        for page_number, page in enumerate([reader], start=1)
    ]
    text_splitter = RecursiveCharacterTextSplitter(chunk_size=max_chunk_size, chunk_overlap=chunk_overlap)
    documents = text_splitter.split_documents(documents)

    # summarize
    chain = load_summarize_chain(LangChainOpenAI(temperature=0), chain_type="map_reduce")
    result = chain.invoke({"input_documents": documents[:200]})
    for doc in documents:
        doc.metadata["ai_summary"] = result["output_text"].strip()

    # upload
    return upload_documents(SESSION_PDF, documents)

def session_source_summaries(session_id: str, batch_size: int = 1000):
    coll = Collection(SESSION_PDF)
    coll.load()
    q_iter = coll.query_iterator(expr=f"session_id=='{session_id}'", output_fields= ["source", "ai_summary", "user_summary"], batch_size=batch_size)
    source_summaries = {}
    res = q_iter.next()
    while len(res) > 0:
        for item in res:
            if item["source"] not in source_summaries:
                source_summaries[item["source"]] = {"ai_summary": item["ai_summary"]}
                if item["user_summary"] != item["source"]:
                    source_summaries[item["source"]]["user_summary"] = item["user_summary"]
        res = q_iter.next()
    q_iter.close()
    return source_summaries

class FilteredRetriever(VectorStoreRetriever):
    vectorstore: VectorStore
    search_type: str = "similarity"
    search_kwargs: dict = Field(default_factory=dict)
    session_filter: str
    
    def get_relevant_documents(self, query: str) -> List[Document]:
        docs = []
        k = self.search_kwargs["k"]
        # TODO: determine if get_relevant_documents() kwargs param supports filtering by metadata
        # double k on each call to get_relevant_documents() until there are k filtered documents
        while len(docs) < k:
            results = self.vectorstore.as_retriever(search_kwargs={"k": k}).get_relevant_documents(query=query)
            docs += [doc for doc in results if doc.metadata['session_id'] == self.session_filter and doc not in docs]
            k = 2 * k
        return docs[:self.search_kwargs["k"]]<|MERGE_RESOLUTION|>--- conflicted
+++ resolved
@@ -248,7 +248,7 @@
     # define schema, create collection, create index on vectors
     pk_field = FieldSchema(name="pk", dtype=DataType.INT64, is_primary=True, description="The primary key", auto_id=True)
     # unstructured chunk lengths are sketchy
-    text_field = FieldSchema(name="text", dtype=DataType.VARCHAR, description="The source text", max_length=2 * params.dim)
+    text_field = FieldSchema(name="text", dtype=DataType.VARCHAR, description="The source text", max_length=65535)
     embedding_field = FieldSchema(name="vector", dtype=DataType.FLOAT_VECTOR, dim=params.dim, description="The embedded text")
     schema = CollectionSchema(fields=[pk_field, embedding_field, text_field] + extra_fields,
                               auto_id=True, enable_dynamic_field=True, description=description)
@@ -308,45 +308,9 @@
         return {"message": "Success", "result": res}
     return {"message": "Failure: unable to complete search"}
 
-<<<<<<< HEAD
 def qa(collection_name: str, query: str, k: int = 4, session_id: str = None):
     """
     Runs query on collection_name and returns an answer along with the top k source chunks
-=======
-def delete_file(database_name: str, filename: str):
-    # not atomic i.e. may only delete some then fail: https://milvus.io/docs/delete_data.md#Delete-Entities
-    if utility.has_collection(database_name):
-        coll = Collection(database_name)
-        coll.load()
-        return coll.delete(expr=f"source == '{filename}'")
-    
-def delete_session(session_id: str):
-    # non atomic
-    if utility.has_collection(SESSION_PDF):
-        coll = Collection(SESSION_PDF)
-        coll.load()
-        return coll.delete(expr=f"session_id == '{session_id}'")
-
-def create_collection(collection_name: str, description: str, embedding_dim: int = 1536,
-                          max_chunk_size: int = 1000, chunk_overlap: int = 150, max_src_length: int = 256) -> bool:
-    if utility.has_collection(collection_name):
-        print(f"error: collection {collection_name} already exists")
-        return False
-    
-    # TODO: if possible, support custom embedding size for huggingface models
-    # TODO: support other OpenAI models
-    # define schema, create collection, create index on vectors
-    pk_field = FieldSchema(name="pk", dtype=DataType.INT64, is_primary=True, description="The primary key", auto_id=True)
-    # unstructured chunk lengths are sketchy
-    text_field = FieldSchema(name="text", dtype=DataType.VARCHAR, description="The source text", max_length=65535)
-    embedding_field = FieldSchema(name="vector", dtype=DataType.FLOAT_VECTOR, dim=embedding_dim, description="The embedded text")
-    source_field = FieldSchema(name="source", dtype=DataType.VARCHAR, description="The source file", max_length=max_src_length)
-    schema = CollectionSchema(fields=[pk_field, embedding_field, text_field, source_field],
-                              auto_id=True, enable_dynamic_field=True, description=description)
-    coll = Collection(name=collection_name, schema=schema)
-    index_params = {"index_type": "HNSW", "metric_type": "L2", "params": {"M": 8, "efConstruction": 64}}
-    coll.create_index("vector", index_params=index_params, index_name="HnswL2M8eFCons64Index")
->>>>>>> 45b45967
 
     Args
         collection_name: the name of a pymilvus.Collection
