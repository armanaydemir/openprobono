--- conflicted
+++ resolved
@@ -6,22 +6,13 @@
 from typing import Annotated
 
 import firebase_admin
-<<<<<<< HEAD
-from typing import Annotated
-from fastapi import Body, FastAPI, Query, UploadFile
-from firebase_admin import credentials, firestore
-from milvusdb import session_upload_pdf, session_source_summaries, delete_expr, US, COLLECTIONS, SESSION_PDF
-=======
 from fastapi import Body, FastAPI, UploadFile
 from firebase_admin import auth, credentials, firestore
 from requests import session
->>>>>>> 0201f7b7
 
 from bot import BotRequest, ChatRequest, opb_bot
-from milvusdb import (NC, US, crawl_and_scrape, session_upload_ocr,
-                      session_upload_pdf)
-from models import (ChatBySession, FetchSession, InitializeSession,
-                    InitializeSessionScrapeSite)
+from milvusdb import session_upload_pdf, session_source_summaries, delete_expr, crawl_and_scrape, session_upload_ocr, US, COLLECTIONS, SESSION_PDF
+from models import ChatBySession, FetchSession, InitializeSession
 from new_bot import flow
 
 #sdvlp session
@@ -357,24 +348,12 @@
 
     return {"message": "Success", "bot_id": bot_id}
 
-<<<<<<< HEAD
-@api.post("/upload_file", tags=["Vector Database"])
-def upload_file(file: UploadFile, session_id: str, summary: str = None):
-    return session_upload_pdf(file, session_id, summary if summary else file.filename)
-
-@api.post("/upload_files", tags=["Vector Database"])
-def upload_files(files: list[UploadFile], session_id: str, summaries: list[str] = None):
-=======
 @api.post("/upload_file", tags=["User Upload"])
 def vectordb_upload(file: UploadFile, session_id: str, summary: str = None):
-    if summary:
-        return session_upload_pdf(file, session_id, summary)
-    else:
-        return session_upload_pdf(file, session_id, file.filename)
+        return session_upload_pdf(file, session_id, summary if summary else file.filename)
 
 @api.post("/upload_files", tags=["User Upload"])
 def vectordb_upload(files: list[UploadFile], session_id: str, summaries: list[str] = None):
->>>>>>> 0201f7b7
     if not summaries:
         summaries = [file.filename for file in files]
     elif len(files) != len(summaries):
@@ -386,9 +365,12 @@
             failures.append(f"Upload #{i + 1} of {len(files)} failed. Internal message: {result['message']}")
             
     if len(failures) == 0:
-<<<<<<< HEAD
         return {"message": f"Success: {len(files)} files uploaded"}
     return {"message": f"Warning: {len(failures)} failures occurred: {failures}"}
+
+@api.post("/upload_file_ocr", tags=["User Upload"])
+def vectordb_upload_ocr(file: UploadFile, session_id: str, summary: str = None):
+    return session_upload_ocr(file, session_id, summary if summary else file.filename)
 
 @api.post("/delete_file", tags=["Vector Database"])
 def delete_file(filename: str, session_id: str):
@@ -409,18 +391,6 @@
 @api.post("/delete_session_files", tags=["Vector Database"])
 def delete_session_files(session_id: str):
     return delete_expr(SESSION_PDF, f"session_id=='{session_id}'")
-=======
-        return {"message": f"Success: {len(files)} file{'s' if len(files) > 1 else ''} uploaded"}
-    return {"message": f"Warning: {len(failures)} failure{'s' if len(failures) > 1 else ''} occurred: {failures}"}
-
-
-@api.post("/upload_file_ocr", tags=["User Upload"])
-def vectordb_upload_ocr(file: UploadFile, session_id: str, summary: str = None):
-    if summary:
-        return session_upload_ocr(file, session_id, summary)
-    else:
-        return session_upload_ocr(file, session_id, file.filename)
-
 
 @api.post("/upload_site", tags=["Admin Upload"])
 def vectordb_upload_site(site: str, collection_name: str, description: str, api_key: str):
@@ -445,5 +415,4 @@
             
 #     if len(failures) == 0:
 #         return {"message": f"Success: {len(files)} file{'s' if len(files) > 1 else ''} uploaded"}
-#     return {"message": f"Warning: {len(failures)} failure{'s' if len(failures) > 1 else ''} occurred: {failures}"}
->>>>>>> 0201f7b7
+#     return {"message": f"Warning: {len(failures)} failure{'s' if len(failures) > 1 else ''} occurred: {failures}"}