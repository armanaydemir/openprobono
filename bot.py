--- conflicted
+++ resolved
@@ -1,49 +1,25 @@
-<<<<<<< HEAD
+from queue import Queue
+from typing import Any
+
 import langchain
-from firebase_admin import firestore
+from anyio.from_thread import start_blocking_portal
 from langchain import hub
-from langchain.prompts import PromptTemplate
-from langchain.agents import AgentType, Tool, initialize_agent
+from langchain.agents import AgentType, initialize_agent
 from langchain.callbacks.base import BaseCallbackHandler
 from langchain.chains import RetrievalQA, RetrievalQAWithSourcesChain, FlareChain, create_retrieval_chain
+from langchain.chains.combine_documents import create_stuff_documents_chain
+from langchain_openai.chat_models import ChatOpenAI
+from langchain_openai.llms import OpenAI
+from langchain_openai import OpenAIEmbeddings
 from langchain.document_loaders.youtube import YoutubeLoader
 from langchain.memory import ConversationSummaryBufferMemory
-from langchain.prompts import MessagesPlaceholder, PromptTemplate
+from langchain.prompts import MessagesPlaceholder, PromptTemplate, ChatPromptTemplate
 from langchain.text_splitter import RecursiveCharacterTextSplitter
 from langchain.vectorstores.faiss import FAISS
-from langchain.prompts import ChatPromptTemplate
-from langchain.chains.combine_documents import create_stuff_documents_chain
-from langchain_openai import OpenAIEmbeddings
-from langchain_openai.chat_models import ChatOpenAI
-from langchain_openai.llms import OpenAI
-from typing import Any
-from anyio.from_thread import start_blocking_portal
-from queue import Queue
-from serpapi.google_search import GoogleSearch
+from pydantic import BaseModel
+
+from tools import search_toolset_creator, serpapi_toolset_creator
 import milvusdb
-=======
-from queue import Queue
-from typing import Any
-
-import langchain
-from anyio.from_thread import start_blocking_portal
-from langchain import PromptTemplate
-from langchain.agents import AgentType, initialize_agent
-from langchain.callbacks.base import BaseCallbackHandler
-from langchain.chains import RetrievalQA
-from langchain.chat_models import ChatOpenAI
-from langchain.document_loaders import YoutubeLoader
-from langchain.embeddings import OpenAIEmbeddings
-from langchain.memory import ConversationSummaryBufferMemory
-from langchain.prompts import MessagesPlaceholder, PromptTemplate
-from langchain.text_splitter import RecursiveCharacterTextSplitter
-from langchain.vectorstores import FAISS
-from pydantic import BaseModel
-
-from tools import search_toolset_creator, serpapi_toolset_creator
->>>>>>> c1e9fb94
-
-langchain.debug = True
 
 class BotRequest(BaseModel):
     history: list
@@ -54,6 +30,11 @@
     session: str = None
     bot_id: str = None
     api_key: str = None
+
+class MilvusRequest(BaseModel):
+    database_name: str
+    query: str
+    k: int = 4
 
 # OPB bot main function
 def opb_bot(r: BotRequest):
@@ -171,8 +152,7 @@
     if(query.strip() == ""):
         return ""
     else:
-<<<<<<< HEAD
-        return qa_chain.run(query)
+        return qa_chain.run(r.message_prompt + query)
     
 def db_query(database_name: str, query: str, k: int = 4, user: str = None):
     """
@@ -296,7 +276,4 @@
         max_generation_len=164,
         min_prob=0.4,
     )
-    return {"message": "Success", "result": flare.invoke({"user_input": question})["response"].strip()}
-=======
-        return qa_chain.run(r.message_prompt + query)
->>>>>>> c1e9fb94
+    return {"message": "Success", "result": flare.invoke({"user_input": question})["response"].strip()}